--- conflicted
+++ resolved
@@ -1,4 +1,4 @@
-<<<<<<< HEAD
+
 import { } from 'react'
 import { useAuth } from '@/contexts/AuthContext'
 import { signOut } from 'firebase/auth'
@@ -82,6 +82,4 @@
       </div>
     </div>
   )
-}
-=======
->>>>>>> 043f29a7
+}