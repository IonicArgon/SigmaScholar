<<<<<<< HEAD
/* Modern Home Page Styles */
.home-container {
  padding: 24px;
  max-width: 400px;
  margin: 0 auto;
  animation: fadeIn var(--transition-normal);
}

/* Header Section */
.home-header {
  display: flex;
  justify-content: space-between;
  align-items: center;
  margin-bottom: 32px;
  padding: 20px;
  background: var(--gradient-surface);
  border-radius: 16px;
  border: 1px solid hsl(var(--border));
  box-shadow: var(--shadow-sm);
}

.user-info {
  display: flex;
  align-items: center;
  gap: 12px;
}

.user-avatar {
  width: 40px;
  height: 40px;
  background: var(--gradient-primary);
  border-radius: 50%;
  display: flex;
  align-items: center;
  justify-content: center;
  color: white;
  font-weight: 600;
  font-size: 16px;
  letter-spacing: 0.5px;
}

.user-details span {
  font-weight: 600;
  color: hsl(var(--foreground));
  font-size: 16px;
}

.user-details .user-email {
  font-size: 13px;
  color: hsl(var(--muted));
  font-weight: 400;
  margin-top: 2px;
}

.sign-out-button {
  background: hsl(var(--error));
  color: white;
  border: none;
  padding: 8px 16px;
  border-radius: 8px;
  font-size: 12px;
  font-weight: 500;
  cursor: pointer;
  transition: all var(--transition-fast);
  box-shadow: var(--shadow-sm);
}

.sign-out-button:hover {
  background: hsl(var(--error) / 0.9);
  transform: translateY(-1px);
  box-shadow: var(--shadow-md);
}

/* Content Section */
.home-content {
  display: flex;
  flex-direction: column;
  gap: 24px;
}

.home-content h3 {
  font-size: 22px;
  font-weight: 700;
  color: hsl(var(--foreground));
  margin-bottom: 4px;
  letter-spacing: -0.01em;
}

.home-subtitle {
  color: hsl(var(--muted));
  font-size: 14px;
  margin-bottom: 20px;
}

/* Subjects Section */
.subjects-overview {
  background: hsl(var(--surface));
  border-radius: 16px;
  padding: 20px;
  border: 1px solid hsl(var(--border));
  transition: all var(--transition-fast);
}

.subjects-overview:hover {
  border-color: hsl(var(--border-hover));
  box-shadow: var(--shadow-sm);
}

.subjects-overview h4 {
  font-size: 16px;
  font-weight: 600;
  color: hsl(var(--foreground));
  margin-bottom: 16px;
  display: flex;
  align-items: center;
  gap: 8px;
}

.subjects-overview h4::before {
  content: '📚';
  font-size: 18px;
}

.subjects-grid {
  display: grid;
  grid-template-columns: 1fr;
  gap: 12px;
}

.subject-card {
  padding: 16px;
  background: hsl(var(--background));
  border: 1px solid hsl(var(--border));
  border-radius: 12px;
  transition: all var(--transition-fast);
  cursor: pointer;
  position: relative;
  overflow: hidden;
}

.subject-card::before {
  content: '';
  position: absolute;
  top: 0;
  left: 0;
  width: 4px;
  height: 100%;
  background: var(--gradient-primary);
  transition: width var(--transition-fast);
}

.subject-card:hover {
  background: hsl(var(--surface));
  border-color: hsl(var(--primary) / 0.3);
  transform: translateY(-2px);
  box-shadow: var(--shadow-md);
}

.subject-card:hover::before {
  width: 100%;
  opacity: 0.05;
}

.subject-card h5 {
  font-size: 15px;
  font-weight: 600;
  color: hsl(var(--foreground));
  margin-bottom: 6px;
}

.subject-card p {
  font-size: 13px;
  color: hsl(var(--muted));
  margin: 0;
}

.subject-card .subject-stats {
  display: flex;
  justify-content: space-between;
  align-items: center;
  margin-top: 8px;
  font-size: 12px;
  color: hsl(var(--muted-light));
}

.subject-stat {
  display: flex;
  align-items: center;
  gap: 4px;
}

/* Empty State */
.empty-subjects {
  text-align: center;
  padding: 40px 20px;
  background: hsl(var(--surface));
  border-radius: 16px;
  border: 2px dashed hsl(var(--border));
}

.empty-subjects-icon {
  font-size: 48px;
  margin-bottom: 16px;
  opacity: 0.5;
}

.empty-subjects p {
  color: hsl(var(--muted));
  font-size: 15px;
  margin-bottom: 16px;
}

.add-subjects-hint {
  font-size: 13px;
  color: hsl(var(--muted-light));
  font-style: italic;
}

/* Actions Section */
.actions {
  display: flex;
  flex-direction: column;
  gap: 12px;
}

.action-button {
  background: hsl(var(--surface));
  color: hsl(var(--foreground));
  border: 1px solid hsl(var(--border));
  padding: 16px 20px;
  border-radius: 12px;
  font-size: 15px;
  font-weight: 500;
  cursor: pointer;
  transition: all var(--transition-fast);
  display: flex;
  align-items: center;
  justify-content: center;
  gap: 8px;
  text-align: left;
  position: relative;
  overflow: hidden;
}

.action-button:hover {
  background: hsl(var(--surface-hover));
  border-color: hsl(var(--border-hover));
  transform: translateY(-2px);
  box-shadow: var(--shadow-md);
}

.action-button.primary {
  background: var(--gradient-primary);
  color: white;
  border-color: transparent;
  font-weight: 600;
}

.action-button.primary:hover {
  transform: translateY(-2px);
  box-shadow: var(--shadow-lg), var(--shadow-glow);
}

.action-button.danger {
  color: hsl(var(--error));
  border-color: hsl(var(--error) / 0.3);
}

.action-button.danger:hover {
  background: hsl(var(--error) / 0.1);
  border-color: hsl(var(--error));
  color: hsl(var(--error));
}

.action-button-icon {
  font-size: 18px;
}

/* Stats Overview */
.stats-overview {
  display: grid;
  grid-template-columns: repeat(2, 1fr);
  gap: 12px;
  margin-bottom: 24px;
}

.stat-card {
  background: hsl(var(--surface));
  padding: 16px;
  border-radius: 12px;
  border: 1px solid hsl(var(--border));
  text-align: center;
  transition: all var(--transition-fast);
}

.stat-card:hover {
  background: hsl(var(--surface-hover));
  transform: translateY(-1px);
}

.stat-number {
  font-size: 24px;
  font-weight: 700;
  color: hsl(var(--primary));
  margin-bottom: 4px;
}

.stat-label {
  font-size: 12px;
  color: hsl(var(--muted));
  font-weight: 500;
}

/* Recent Activity */
.recent-activity {
  background: hsl(var(--surface));
  border-radius: 16px;
  padding: 20px;
  border: 1px solid hsl(var(--border));
}

.recent-activity h4 {
  font-size: 16px;
  font-weight: 600;
  color: hsl(var(--foreground));
  margin-bottom: 16px;
  display: flex;
  align-items: center;
  gap: 8px;
}

.recent-activity h4::before {
  content: '⚡';
  font-size: 18px;
}

.activity-item {
  display: flex;
  align-items: center;
  gap: 12px;
  padding: 12px 0;
  border-bottom: 1px solid hsl(var(--border));
}

.activity-item:last-child {
  border-bottom: none;
}

.activity-icon {
  width: 32px;
  height: 32px;
  background: var(--gradient-primary);
  border-radius: 8px;
  display: flex;
  align-items: center;
  justify-content: center;
  font-size: 14px;
  color: white;
}

.activity-content {
  flex: 1;
}

.activity-title {
  font-size: 14px;
  font-weight: 500;
  color: hsl(var(--foreground));
  margin-bottom: 2px;
}

.activity-time {
  font-size: 12px;
  color: hsl(var(--muted-light));
}

/* Responsive Design */
@media (max-width: 400px) {
  .home-container {
    padding: 16px;
  }
  
  .home-header {
    padding: 16px;
    margin-bottom: 24px;
  }
  
  .stats-overview {
    grid-template-columns: 1fr;
  }
}
=======
>>>>>>> 043f29a7
<|MERGE_RESOLUTION|>--- conflicted
+++ resolved
@@ -1,4 +1,4 @@
-<<<<<<< HEAD
+
 /* Modern Home Page Styles */
 .home-container {
   padding: 24px;
@@ -389,6 +389,4 @@
   .stats-overview {
     grid-template-columns: 1fr;
   }
-}
-=======
->>>>>>> 043f29a7
+}