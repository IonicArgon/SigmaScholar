--- conflicted
+++ resolved
@@ -1,10 +1,7 @@
 import PlatformDetector from '../components/PlatformDetector'
-<<<<<<< HEAD
 import ShortsDetector from '../components/ShortsDetector'
-=======
 import ExtractionDebugPanel from '../../components/ExtractionDebugPanel'
 import '../../index.css'
->>>>>>> f66638f9
 import './App.css'
 
 function App() {
@@ -19,13 +16,12 @@
       
       {/* Platform detection is isolated in its own component */}
       <PlatformDetector onPlatformDetected={handlePlatformDetected} />
-<<<<<<< HEAD
       
       {/* YouTube Shorts quiz blocker */}
       <ShortsDetector />
-=======
+      
+      {/* Extraction debug panel */}
       <ExtractionDebugPanel />
->>>>>>> f66638f9
     </>
   )
 }
