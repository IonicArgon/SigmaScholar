--- conflicted
+++ resolved
@@ -277,13 +277,8 @@
     }
   }
 
-<<<<<<< HEAD
   const handleQuizComplete = async (correct: boolean) => {
     console.log(`Quiz completed. Correct: ${correct}`)
-=======
-  const handleQuizComplete = (correct: boolean) => {
-    // Quiz completed
->>>>>>> 595ffe90
     
     // Record quiz attempt in study session
     try {
