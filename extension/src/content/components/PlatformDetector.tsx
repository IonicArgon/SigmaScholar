import Logo from '@/assets/crx.svg'
import { useState, useEffect } from 'react'
import './PlatformDetector.css'
import { VideoExtractor, VideoData } from '../utils/videoExtractor'
import { LocalStorage } from '../utils/localStorage'
import { JSONExporter } from '../utils/jsonExporter'

type Platform = 'youtube-shorts' | 'instagram-reels' | 'tiktok' | 'other'

interface PlatformDetectorProps {
  onPlatformDetected?: (platform: Platform) => void
}

export default function PlatformDetector({ onPlatformDetected }: PlatformDetectorProps) {
  const [show, setShow] = useState(false)
  const [platform, setPlatform] = useState<Platform>('other')
  const [isDetected, setIsDetected] = useState(false)
  const [currentVideo, setCurrentVideo] = useState<VideoData | null>(null)
  const [isProcessing, setIsProcessing] = useState(false)
  
  const toggle = () => setShow(!show)

  // Detection function
  const detectPlatform = (): Platform => {
    const url = window.location.href
    const hostname = window.location.hostname
    
    // YouTube Shorts detection
    if (hostname.includes('youtube.com') && url.includes('/shorts/')) {
      return 'youtube-shorts'
    }
    
    // Instagram Reels detection
    if (hostname.includes('instagram.com') && 
        (url.includes('/reel/') || url.includes('/reels/'))) {
      return 'instagram-reels'
    }
    
    // TikTok detection
    if (hostname.includes('tiktok.com')) {
      return 'tiktok'
    }
    
    return 'other'
  }

  // Monitor URL changes (for SPAs like YouTube/Instagram)
  useEffect(() => {
    const checkPlatform = () => {
      const detectedPlatform = detectPlatform()
      setPlatform(detectedPlatform)
      setIsDetected(detectedPlatform !== 'other')
      
      if (detectedPlatform !== 'other') {
        console.log(`SigmaScholar: Detected ${detectedPlatform}`, window.location.href)
        onPlatformDetected?.(detectedPlatform)
        
        // Extract video data when platform is detected
        setTimeout(() => {
          console.group('[PlatformDetector] 🔍 Video Data Extraction')
          console.log('Current URL:', window.location.href)
          console.log('Platform detected:', detectedPlatform)
          
          const videoData = VideoExtractor.extractCurrentVideo()
          
          if (videoData) {
            console.log('📊 Extraction Results Summary:')
            console.table({
              'Platform': videoData.platform,
              'Title Length': videoData.title?.length || 0,
              'Has Description': !!videoData.description,
              'Has Author': !!videoData.author,
              'Has Transcript': !!videoData.transcript,
              'Has Audio': !!videoData.hasAudio,
              'Duration': videoData.duration || 'Unknown',
              'Hashtags Count': videoData.hashtags?.length || 0,
              'Mentions Count': videoData.mentions?.length || 0,
              'Quality': videoData.extractionQuality || 'unknown'
            })
            
            if (videoData.extractionDetails) {
              console.log('🔧 Technical Details:')
              console.log('Title source selector:', videoData.extractionDetails.titleSource)
              console.log('Extraction attempts:', videoData.extractionDetails.extractionAttempts)
              console.log('Failed selectors:', videoData.extractionDetails.failedSelectors)
            }
            
            // Log actual content (truncated)
            console.log('📝 Content Preview:')
            if (videoData.title) console.log('Title:', videoData.title.substring(0, 100) + (videoData.title.length > 100 ? '...' : ''))
            if (videoData.description) console.log('Description:', videoData.description.substring(0, 100) + (videoData.description.length > 100 ? '...' : ''))
            if (videoData.author) console.log('Author:', videoData.author)
            if (videoData.transcript) console.log('Transcript:', videoData.transcript.substring(0, 100) + (videoData.transcript.length > 100 ? '...' : ''))
            if (videoData.hashtags && videoData.hashtags.length > 0) console.log('Hashtags:', videoData.hashtags)
            if (videoData.mentions && videoData.mentions.length > 0) console.log('Mentions:', videoData.mentions)
            
          } else {
            console.log('❌ No video data extracted')
            console.log('Available DOM elements:')
            console.log('- Video elements:', document.querySelectorAll('video').length)
            console.log('- H1 elements:', document.querySelectorAll('h1').length)
            console.log('- Meta elements:', document.querySelectorAll('meta').length)
          }
          
          console.groupEnd()
          setCurrentVideo(videoData)
        }, 1000) // Wait for page to fully load
      }
    }

    // Initial check
    checkPlatform()

    // Listen for URL changes (pushState/replaceState)
    const originalPushState = history.pushState
    const originalReplaceState = history.replaceState

    history.pushState = function(...args) {
      originalPushState.apply(history, args)
      setTimeout(checkPlatform, 500) // Increased delay for YouTube's heavy DOM updates
    }

    history.replaceState = function(...args) {
      originalReplaceState.apply(history, args)
      setTimeout(checkPlatform, 500)
    }

    // Listen for popstate (back/forward buttons)
    window.addEventListener('popstate', () => {
      setTimeout(checkPlatform, 500)
    })

    // Additional YouTube-specific listeners
    const observer = new MutationObserver(() => {
      checkPlatform()
    })

    // Watch for DOM changes that indicate navigation
    observer.observe(document.body, {
      childList: true,
      subtree: true,
      attributes: false
    })

    // Periodic check for URL changes (fallback)
    const intervalId = setInterval(checkPlatform, 2000)

    // Cleanup
    return () => {
      history.pushState = originalPushState
      history.replaceState = originalReplaceState
      window.removeEventListener('popstate', checkPlatform)
      observer.disconnect()
      clearInterval(intervalId)
    }
  }, [onPlatformDetected])

  // Only show the extension on detected platforms
  if (!isDetected) {
    return null
  }

  const getPlatformInfo = () => {
    switch (platform) {
      case 'youtube-shorts':
        return { name: 'YouTube Shorts', color: '#ff0000' }
      case 'instagram-reels':
        return { name: 'Instagram Reels', color: '#e4405f' }
      case 'tiktok':
        return { name: 'TikTok', color: '#000000' }
      default:
        return { name: 'Unknown', color: '#666' }
    }
  }

  const platformInfo = getPlatformInfo()

  // Action handlers
  const handleSaveForResearch = async () => {
    if (!currentVideo) return
    
    setIsProcessing(true)
    try {
      await LocalStorage.saveVideo(currentVideo)
      alert('Video saved for research!')
    } catch (error) {
      console.error('Error saving video:', error)
      alert('Error saving video. Please try again.')
    } finally {
      setIsProcessing(false)
    }
  }

  const handleExportJSON = () => {
    if (!currentVideo) return
    
    setIsProcessing(true)
    try {
      // Download JSON file
      JSONExporter.downloadJSON(currentVideo)
      
      // Also log to console for easy access
      JSONExporter.logToConsole(currentVideo)
      
      alert('Video data exported to JSON file and logged to console!')
    } catch (error) {
      console.error('Error exporting JSON:', error)
      alert('Error exporting JSON. Please try again.')
    } finally {
      setIsProcessing(false)
    }
  }

  const handleCopyJSON = async () => {
    if (!currentVideo) return
    
    setIsProcessing(true)
    try {
      await JSONExporter.copyToClipboard(currentVideo)
      alert('Video data copied to clipboard as JSON!')
    } catch (error) {
      console.error('Error copying to clipboard:', error)
      alert('Error copying to clipboard. Please try again.')
    } finally {
      setIsProcessing(false)
    }
  }

  const handleAddTags = async () => {
    if (!currentVideo) return
    
    const tag = prompt('Enter a tag for this video:')
    if (!tag) return
    
    try {
      await LocalStorage.saveVideo(currentVideo)
      await LocalStorage.addVideoTag(currentVideo.id, tag)
      alert(`Tag "${tag}" added!`)
    } catch (error) {
      console.error('Error adding tag:', error)
      alert('Error adding tag. Please try again.')
    }
  }

  return (
    <div className="sigma-scholar-platform-detector">
      {show && (
        <div className={`sigma-scholar-platform-popup ${show ? 'opacity-100' : 'opacity-0'}`}>
          <h3>📱 {platformInfo.name} Detected!</h3>
          <p>SigmaScholar is ready to help with your research.</p>
          <div className="sigma-scholar-platform-actions">
            <button 
              className="sigma-scholar-action-btn" 
              onClick={handleSaveForResearch}
              disabled={isProcessing || !currentVideo}
            >
              📚 Save for Research
            </button>
            <button 
<<<<<<< HEAD
              className="action-btn" 
              onClick={handleExportJSON}
              disabled={isProcessing || !currentVideo}
            >
              📄 Export JSON
            </button>
            <button 
              className="action-btn" 
              onClick={handleCopyJSON}
=======
              className="sigma-scholar-action-btn" 
              onClick={handleGenerateQuestions}
>>>>>>> d62565ee
              disabled={isProcessing || !currentVideo}
            >
              📋 Copy JSON
            </button>
            <button 
              className="sigma-scholar-action-btn" 
              onClick={handleAddTags}
              disabled={isProcessing || !currentVideo}
            >
              🏷️ Add Tags
            </button>
          </div>
          {isProcessing && (
            <div className="sigma-scholar-processing-indicator">
              <span>Processing...</span>
            </div>
          )}
        </div>
      )}
      <button 
        className="sigma-scholar-platform-toggle-button" 
        onClick={toggle}
        style={{ borderColor: platformInfo.color }}
      >
        <img src={Logo} alt="SigmaScholar" className="sigma-scholar-button-icon" />
        <span className="sigma-scholar-platform-badge" style={{ backgroundColor: platformInfo.color }}>
          {platform === 'youtube-shorts' ? '▶️' : platform === 'instagram-reels' ? '📸' : '🎵'}
        </span>
      </button>
    </div>
  )
}<|MERGE_RESOLUTION|>--- conflicted
+++ resolved
@@ -257,7 +257,6 @@
               📚 Save for Research
             </button>
             <button 
-<<<<<<< HEAD
               className="action-btn" 
               onClick={handleExportJSON}
               disabled={isProcessing || !currentVideo}
@@ -267,10 +266,6 @@
             <button 
               className="action-btn" 
               onClick={handleCopyJSON}
-=======
-              className="sigma-scholar-action-btn" 
-              onClick={handleGenerateQuestions}
->>>>>>> d62565ee
               disabled={isProcessing || !currentVideo}
             >
               📋 Copy JSON
